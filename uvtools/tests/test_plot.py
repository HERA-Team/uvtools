import nose.tools as nt
import matplotlib
import matplotlib.pyplot as plt
import unittest
import uvtools as uvt
import numpy as np
from itertools import combinations


def axes_contains(ax, obj_list):
    """Check that a matplotlib.Axes instance contains certain elements.

    This function was taken directly from the ``test_plot`` module of 
    ``hera_pspec``.

    Parameters
    ----------
    ax : matplotlib.Axes
        Axes instance.
    obj_list : list of tuples
        List of tuples, one for each type of object to look for. The tuple
        should be of the form (matplotlib.object, int), where int is the
        number of instances of that object that are expected.
    """
    # Get plot elements
    elems = ax.get_children()

    # Loop over list of objects that should be in the plot
    contains_all = False
    for obj in obj_list:
        objtype, num_expected = obj
        num = 0
        for elem in elems:
            if isinstance(elem, objtype): num += 1
        if num != num_expected:
            return False

    # Return True if no problems found
    return True

class TestMethods(unittest.TestCase):
    
    def test_data_mode(self):
        data = np.ones(100) - 1j*np.ones(100)
        d = uvt.plot.data_mode(data, mode='abs')
        self.assertTrue(np.all(d == np.sqrt(2)))
        d = uvt.plot.data_mode(data, mode='log')
        self.assertTrue(np.all(d == np.log10(np.sqrt(2))))
        d = uvt.plot.data_mode(data, mode='phs')
        self.assertTrue(np.all(d == -np.pi/4))
        d = uvt.plot.data_mode(data, mode='real')
        self.assertTrue(np.all(d == 1))
        d = uvt.plot.data_mode(data, mode='imag')
        self.assertTrue(np.all(d == -1))
        self.assertRaises(ValueError, uvt.plot.data_mode, data, mode='')
    
    def test_waterfall(self):
        import matplotlib
        data = np.ones((10,10)) - 1j*np.ones((10,10))
        for mode in ('abs','log','phs','real','imag'):
            uvt.plot.waterfall(data, mode=mode)
            #matplotlib.pyplot.show()
            matplotlib.pyplot.clf()
    
    def test_plot_antpos(self):
        antpos = {i: [i,i,0] for i in range(10)}
        import matplotlib
        uvt.plot.plot_antpos(antpos)
        #matplotlib.pyplot.show()
        
    
class TestDiffPlotters(unittest.TestCase):

    def setUp(self):
        # make some mock data
        import hera_sim
        import copy
        # first, make an array
        antennas = hera_sim.antpos.hex_array(3)
        # now make a slightly offset array
        dx = lambda : np.random.random(3) * 0.1
        offset_ants = {ant : pos + dx() for ant, pos in antennas.items()}
        # now make an array with mismatched number of antennas
        bad_ants = hera_sim.antpos.hex_array(3, split_core=False)
        # choose two different integration times
        dt1 = 10.7
        dt2 = 15.3
        # choose two different channel widths
        df1 = 1e8 / 1024
        df2 = 2e8 / 1024
        # actually mock up the data
        sim = hera_sim.Simulator(n_freq=10, n_times=10, 
                                 antennas=antennas,
                                 integration_time=dt1, 
                                 channel_width=df1)
        self.uvd1 = copy.deepcopy(sim.data)
        sim.add_eor("noiselike_eor")
        self.uvd2 = copy.deepcopy(sim.data)
        # now just make some things with metadata that will raise exceptions

        # make the visibility units disagree
        sim.data.vis_units = 'mK'
        self.uvd_bad_vis_units = copy.deepcopy(sim.data)
        # mismatched baselines
        sim = hera_sim.Simulator(n_freq=10, n_times=10, 
                                 antennas=offset_ants,
                                 integration_time=dt1,
                                 channel_width=df1)
        self.uvd_bad_bls = copy.deepcopy(sim.data)
        # wrong number of antennas
        sim = hera_sim.Simulator(n_freq=10, n_times=10, 
                                 antennas=bad_ants,
                                 integration_time=dt1, 
                                 channel_width=df1)
        self.uvd_bad_ants = copy.deepcopy(sim.data)
        # bad Nfreq
        sim = hera_sim.Simulator(n_freq=50, n_times=10,
                                 antennas=antennas,
                                 integration_time=dt1,
                                 channel_width=df1)
        self.uvd_bad_Nfreq = copy.deepcopy(sim.data)
        # bad Ntimes
        sim = hera_sim.Simulator(n_freq=10, n_times=50, 
                                 antennas=antennas,
                                 integration_time=dt1, 
                                 channel_width=df1)
        self.uvd_bad_Ntimes = copy.deepcopy(sim.data)
        # bad integration time
        sim = hera_sim.Simulator(n_freq=10, n_times=10, 
                                 antennas=antennas,
                                 integration_time=dt2, 
                                 channel_width=df1)
        self.uvd_bad_int_time = copy.deepcopy(sim.data)
        # bad channel width
        sim = hera_sim.Simulator(n_freq=10, n_times=10, 
                                 antennas=antennas,
                                 integration_time=dt1, 
                                 channel_width=df2)
        self.uvd_bad_chan_width = copy.deepcopy(sim.data)

        # choose an antenna pair and polarization for later
        self.antpairpol = (0, 1, "xx")

        # make a simulation for the plot_diff_1d test
        sim = hera_sim.Simulator(
            n_freq=100, n_times=2, antennas=antennas
        )
        sim.add_eor("noiselike_eor")
        self.sim = copy.deepcopy(sim)

        # make some UVData objects collapsed along a single axis
        sim = hera_sim.Simulator(n_freq=10, n_times=1,
                                 antennas=antennas,
                                 integration_time=dt1,
                                 channel_width=df1)
        self.uvd_1d_times = copy.deepcopy(sim.data)

        sim = hera_sim.Simulator(n_freq=1, n_times=10,
                                 antennas=antennas,
                                 integration_time=dt1,
                                 channel_width=df1)
        self.uvd_1d_freqs = copy.deepcopy(sim.data)

        antennas_ = {0 : [0, 0, 0], 1 : [10, 0, 0]}
        sim = hera_sim.Simulator(n_freq=10, n_times=1,
                                 antennas=antennas_,
                                 integration_time=dt1,
                                 channel_width=df1,
                                 no_autos=True)
        self.uvd_1d_uvws = copy.deepcopy(sim.data)

    def tearDown(self):
        pass

    def runTest(self):
        pass

    def test_plot_diff_1d(self):
        # list possible plot types and dimensions
        plot_types = ("normal", "fourier", "both")
        dimensions = ("time", "freq")
        duals = {"time" : "fringe rate", "freq" : "delay"}

        # loop over all the choices
        for plot_type in plot_types:
            Nplots = 6 if plot_type == "both" else 3
            elements = [(plt.Subplot, Nplots),]
            for dimension in dimensions:
                fig = uvt.plot.plot_diff_1d(
                    self.uvd1, self.uvd2, self.antpairpol, 
                    plot_type=plot_type, dimension=dimension
                )

                # check the number of plots is correct
                self.assertTrue(axes_contains(fig, elements))

                # check that the plots are labeled correctly
                for i, ax in enumerate(fig.axes):
                    xlabel = ax.get_xlabel().lower()

                    # find out what the dimension should be
                    if plot_type == "normal":
                        dim = dimension
                    elif plot_type == "fourier":
                        dim = duals[dimension]
                    else:
                        dim = dimension if i // 3 == 0 else duals[dimension]
                    
                    # account for the fact that it plots against lst if
                    # plotting along the time axis
                    dim = "lst" if dim == "time" else dim

                    # make sure that the label is correct
                    self.assertTrue(xlabel.startswith(dim))

        plt.close(fig)

        # now test the auto-dimension-choosing feature

        # make just one row of plots
        fig = uvt.plot.plot_diff_1d(
            self.sim.data, self.sim.data, self.antpairpol, plot_type="normal"
        )

        # make sure that it's plotting in frequency space
        ax = fig.axes[0]
        xlabel = ax.get_xlabel().lower()
        self.assertTrue(xlabel.startswith('freq'))

        # check that it works when an axis has length 1
        fig = uvt.plot.plot_diff_1d(
                self.uvd_1d_freqs, self.uvd_1d_freqs, self.antpairpol, 
                plot_type="normal"
        )

    def test_plot_diff_uv(self):
        # plot something
        fig = uvt.plot.plot_diff_uv(self.uvd1, self.uvd2)
        # check for six instances of subplots, one per image and
        # one per colorbar
        elements = [(plt.Subplot, 6),]
        self.assertTrue(axes_contains(fig, elements))
        
        # now check that we get three images and three colorbars
        Nimages = 0
        Ncbars = 0
        for ax in fig.axes:
            image = [(matplotlib.image.AxesImage, 1),]
            cbar = [(matplotlib.collections.QuadMesh, 1),]
            contains_image = axes_contains(ax, image)
            contains_cbar = axes_contains(ax, cbar)
            self.assertTrue(contains_image or contains_cbar)
            Nimages += int(contains_image)
            Ncbars += int(contains_cbar)
        
        self.assertTrue(Nimages == 3)
        self.assertTrue(Ncbars == 3)

        # close the figure
        plt.close(fig)


    def test_plot_diff_waterfall(self):
        plot_types = ("time_vs_freq", "time_vs_dly", 
                      "fr_vs_freq", "fr_vs_dly")
        # get all combinations
        plot_types = [list(combinations(plot_types, r)) 
                      for r in range(1, len(plot_types) + 1)]

        # unpack the nested list
        plot_types = [item for items in plot_types for item in items]

        # loop over all combinations of plot types, check that the 
        # right number of subplots are made, noting how many different 
        # differences are taken and how many plot types there are
        # also account for colorbars techincally being subplots
        for plot_type in plot_types:
            # each plot_type is a list; 3 differences
            Nplots = 3 * len(plot_type)
            # each plot consists of an image and a colorbar
            # so we need to count the colorbars as well
            Nsubplots = 2 * Nplots
            # make the list of objects to search for
            elements = [(plt.Subplot, Nsubplots),]
            
            # actually make the plot
            fig = uvt.plot.plot_diff_waterfall(self.uvd1, self.uvd2, 
                                               self.antpairpol,
                                               plot_type=plot_type)
            
            # check that the correct number of subplots are made
            self.assertTrue(axes_contains(fig, elements))

            Nimages = 0
            Ncbars = 0
            for ax in fig.axes:
                # check that each Axes object contains either an 
                # AxesImage (from imshow) or a QuadMesh (from colorbar)
                image = [(matplotlib.image.AxesImage, 1),]
                cbar = [(matplotlib.collections.QuadMesh, 1),]
                contains_image = axes_contains(ax, image)
                contains_cbar = axes_contains(ax, cbar)
                Nimages += int(contains_image)
                Ncbars += int(contains_cbar)
                self.assertTrue(contains_image or contains_cbar)
            
            # check that the amount of colorbars and images is correct
            self.assertTrue(Nimages == Nplots)
            self.assertTrue(Ncbars == Nplots)

            # now close the figure
            plt.close(fig)

<<<<<<< HEAD
    def test_check_metadata(self):
=======
    def test_plot_diff_waterfall_with_tapers(self):
        # since the above test makes sure the figures are correctly configured,
        # this one will just make sure nothing breaks when a taper is specified
        fig = uvt.plot.plot_diff_waterfall(
            self.uvd1, self.uvd2, self.antpairpol, freq_taper='blackman-harris',
            time_taper='hann'
        )

        plt.close(fig)

    def test_bad_metadata(self):
>>>>>>> 9a40e4ce
        for attr, value in self.__dict__.items():
            if attr.startswith("uvd_1d"):
                uvt.utils.check_uvd_pair_metadata(value, value)
                continue
            if not attr.startswith("uvd_bad"):
                continue
            nt.assert_raises(uvt.utils.MetadataError, 
                             uvt.plot.plot_diff_uv,
                             self.uvd1, value,
                             check_metadata=True)


if __name__ == '__main__':
    unittest.main()
<|MERGE_RESOLUTION|>--- conflicted
+++ resolved
@@ -311,9 +311,6 @@
             # now close the figure
             plt.close(fig)
 
-<<<<<<< HEAD
-    def test_check_metadata(self):
-=======
     def test_plot_diff_waterfall_with_tapers(self):
         # since the above test makes sure the figures are correctly configured,
         # this one will just make sure nothing breaks when a taper is specified
@@ -324,8 +321,7 @@
 
         plt.close(fig)
 
-    def test_bad_metadata(self):
->>>>>>> 9a40e4ce
+    def test_check_metadata(self):
         for attr, value in self.__dict__.items():
             if attr.startswith("uvd_1d"):
                 uvt.utils.check_uvd_pair_metadata(value, value)
