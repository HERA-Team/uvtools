import aipy
import numpy as np
from scipy.stats import binned_statistic_2d

from . import utils

def data_mode(data, mode='abs'):
    """
    Apply filter to data according to a chosen plotting mode.

    Parameters
    ----------
    data : array_like
        Array of data to be plotted (normally complex floats).

    mode : str, optional
        Which transformation to apply to the data. Options are:
          - 'phs':  Phase angle.
          - 'abs':  Absolute value.
          - 'real': Real value.
          - 'imag': Imaginary value.
          - 'log':  Log (base-10) of absolute value.
        Default: 'abs'.

    Returns
    -------
    data : array_like
        Data transformed according to the value of `mode`.
    """
    if mode.startswith('phs'):
        data = np.angle(data)
    elif mode.startswith('abs'):
        data = np.absolute(data)
    elif mode.startswith('real'):
        data = data.real
    elif mode.startswith('imag'):
        data = data.imag
    elif mode.startswith('log'):
        data = np.absolute(data)
        data = np.log10(data)
    else:
        raise ValueError('Unrecognized plot mode.')
    return data


def waterfall(d, mode='log', vmin=None, vmax=None, drng=None, mx=None,
              recenter=False, **kwargs):
    """
    Generate a 2D waterfall plot.

    Parameters
    ----------
    d : array_like
        2D array of data.

    mode : str, optional
        Which transformation to apply to the data before plotting. Options are:
          - 'phs':  Phase angle.
          - 'abs':  Absolute value.
          - 'real': Real value.
          - 'imag': Imaginary value.
          - 'log':  Log (base-10) of absolute value.
        Default: 'log'.

    vmin, vmax : float, optional
        Minimum and maximum values of the color scale. If not set (and `mx` and
        `drng` are not set), the min. and max. values of the data will be used.

        Note that that the min. and max. values are the ones _after_ the data
        have been transformed according to `mode`. So, if `mode='log'`, these
        values are the min. and max. of log_10(data).

    mx : float, optional
        The max. value of the color scale in the plot (equivalent to vmax).
        Cannot be specified at the same time as `vmin` and `vmax`.

    drng : float, optional
        The difference between the min. and max. values of the color scale in
        the plot, `drng = mx - min`, where these are the min/max values after
        applying the transformation specified by `mode`.

        Cannot be specified at the same time as `vmin` and `vmax`.

    recenter : bool, optional
        Recenter the image data by shifting by 50% around a circle (useful for
        recentering Fourier-transformed data). Default: False.

    Returns
    -------
    plot : matplotlib.imshow
        Waterfall plot.
    """
    # import matplotlib
    import pylab as plt

    # Check validity of inputs
    validity_msg = "Must specify either `vmin` and `vmax` *or* `mx` and `drng`."
    if mx is not None or drng is not None:
        assert vmin is None and vmax is None, validity_msg

    if vmin is not None or vmax is not None:
        assert mx is None and drng is None, validity_msg
        mx = vmax
        drng = vmax - vmin

    # Fill masked array and recenter if requested
    if np.ma.isMaskedArray(d):
        d = d.filled(0)
    if recenter:
        d = aipy.img.recenter(d, np.array(d.shape)/2)

    # Apply requested transform to data
    d = data_mode(d, mode=mode)

    # Get min/max values for color scale
    if mx is None:
        mx = d.max()
    if drng is None:
        drng = mx - d.min()
    mn = mx - drng

    # Choose aspect ratio
    if 'aspect' not in kwargs.keys():
        kwargs['aspect'] = 'auto'
    return plt.imshow(d, vmax=mx, vmin=mn, interpolation='nearest', **kwargs)


def plot_hmap_ortho(h, cmap='jet', mode='log', mx=None, drng=None,
                    res=0.25, verbose=False, normalize=False):
    """
    Plot a Healpix map in ortho projection.

    Parameters
    ----------
    h : aipy HealpixMap object
        HEALPIX map.

    cmap : str, optional
        Which matplotlib colormap to use. Default: 'jet'.

    mode : str, optional
        Which transform to apply to the data before plotting. See the
        `data_mode` function for available options. Default: 'log'.

    vmin, vmax : float, optional
        Minimum and maximum values of the color scale. If not set (and `mx` and
        `drng` are not set), the min. and max. values of the data will be used.

        Note that that the min. and max. values are the ones _after_ the data
        have been transformed according to `mode`. So, if `mode='log'`, these
        values are the min. and max. of log_10(data).

    mx : float, optional
        The max. value of the color scale in the plot (equivalent to vmax).
        Cannot be specified at the same time as `vmin` and `vmax`.

    drng : float, optional
        The difference between the min. and max. values of the color scale in
        the plot, `drng = mx - min`, where these are the min/max values after
        applying the transformation specified by `mode`.

        Cannot be specified at the same time as `vmin` and `vmax`.

    res : float, optional
        Resolution of pixel grid, in degrees. Default: 0.25.

    verbose : bool, optional
        Whether to print basic debugging information. Default: False.

    normalize : bool, optional
        Whether to normalize the data by the value at coordinates lat, long =
        (0, 0). Default: False.

    Returns
    -------
    plot : matplotlib.imshow
        Healpix map in ortho projection.
    """
    try:
        from mpl_toolkits.basemap import Basemap
    except ModuleNotFoundError:
        raise ModuleNotFoundError("plot_hmap_ortho requires Basemap. Try running 'pip install --user git+https://github.com/matplotlib/basemap.git'")
    # Check validity of inputs
    validity_msg = "Must specify either `vmin` and `vmax` *or* `mx` and `drng`."
    if mx is not None or drng is not None:
        assert vmin is None and vmax is None, validity_msg

    if vmin is not None or vmax is not None:
        assert mx is None and drng is None, validity_msg
        mx = vmax
        drng = vmax - vmin

    # Create new Basemap
    m = Basemap(projection='ortho', lat_0=90, lon_0=180, rsphere=1.)
    if verbose:
        print('SCHEME:', h.scheme())
        print('NSIDE:', h.nside())

    # Make grid of lat/long coords
    lons, lats, x, y = m.makegrid(int(360/res), int(180/res), returnxy=True)
    lons = 360 - lons
    lats *= aipy.img.deg2rad
    lons *= aipy.img.deg2rad

    # Convert coordinates
    y,x,z = aipy.coord.radec2eq(np.array([lons.flatten(), lats.flatten()]))
    ax,ay,az = aipy.coord.latlong2xyz(np.array([0,0]))
    data = h[x,y,z]
    data.shape = lats.shape

    # Normalize data and apply requested transformation
    if normalize:
        data /= h[0,0,1]
    data = data_mode(data, mode)

    # Draw marker lines on map
    m.drawmapboundary()
    m.drawmeridians(np.arange(0, 360, 30))
    m.drawparallels(np.arange(0, 90, 10))

    if mx is None:
        mx = data.max()
    if drng is None:
        mn = data.min()
    else:
        mn = mx - drng

    return m.imshow(data, vmax=mx, vmin=mn, cmap=cmap)


def plot_antpos(antpos, ants=None, xants=None, aspect_equal=True,
                ant_numbers=True):
    """
    Plot antenna x,y positions from a dictionary of antenna positions.

    Parameters
    ----------
    antpos : dict
        Dictionary of antenna positions

    ants : list, optional
        A list of which antennas to plot. If not specified, all of the antennas
        in `antpos` will be plotted. Default: None.

    xants : list, optional
        List of antennas to exclude from the plot. Default: None.

    aspect_equal : bool, optional
        Whether to make the width and height of the plot equal.
        Default: True.

    ant_numbers : bool, optional
        Whether to add the antenna numbers to the plot.
        Default: True

    Returns
    -------
    plot : matplotlib.Axes
        Plot of antenna x,y positions.
    """
    import pylab as plt

    if ants is None:
        ants = antpos.keys()
    if xants is not None:
        ants = [ant for ant in ants if ant not in xants]
    xs = [antpos[ant][0] for ant in ants]
    ys = [antpos[ant][1] for ant in ants]

    # Plot the antenna positions with black circles
    plt.figure()
    plt.scatter(xs, ys, marker='.', color='k', s=3000)

    # Add antenna numbers
    if ant_numbers:
        for i, ant in enumerate(ants):
            plt.text(xs[i], ys[i], ant, color='w', va='center', ha='center')

    # Axis labels
    plt.xlabel('X-position (m)')
    plt.ylabel('Y-position (m)')

    # Aspect ratio
    if aspect_equal:
        plt.axis('equal')
    ax = plt.gca()
    return ax


def plot_phase_ratios(data, cmap='twilight'):
    """
    Plot grid of waterfalls, each showing the phase of the product (V_1 V_2^*)
    for bls 1 and 2.

    Parameters
    ----------
    data : dict
        Nested dictionary of data; first key is baseline, second key is pol.

    cmap : str, optional
        Colormap to use for plots. Default: 'twilight'.
    """
    import pylab as plt

    bls = data.keys()
    nbls = len(bls)
    pol = data[bls[0]].keys()[0]

    # Calculate no. rows and columns
    nratios = (nbls * (nbls-1))/2
    r = int(divmod(nratios,3)[0] + np.ceil(divmod(nratios,3)[1]/3.))
    c = 3

    # Construct list of blpairs
    ncross = []
    for k in range(nbls):
        for i in range(k+1,nbls):
            ncross.append((bls[k], bls[i]))

    # Plot waterfall
    fig = plt.figure(figsize=(16,12))
    for i,k in enumerate(ncross):
        ax = plt.subplot(r,c,i+1)
        plt.title(str(k), color='magenta')
        g = 1.0
        waterfall(data[k[0]][pol]*np.conj(data[k[-1]][pol])*g,
                  mode='phs', cmap=cmap, mx=np.pi, drng=2*np.pi)
        plt.grid(0)
        if divmod(i,c)[-1] != 0:
            ax.yaxis.set_visible(False)
        if divmod(i,c)[0] != r-1:
            ax.xaxis.set_visible(False)
    cax = fig.add_axes([0.2, 0.06, 0.6, 0.01])
    plt.colorbar(cax=cax, orientation='horizontal')


def omni_view(reds, vis, pol, integration=10, chan=500, norm=False,
              cursor=True, save=None, colors=None, symbols=None, ex_ants=[],
              title=''):
    """
    Scatter plot of the real vs imaginary parts of all visibilities in a set
    of redundant groups.

    Parameters
    ----------
    reds : list of lists
        List of redundant baseline groups. Each group should be a list of
        baselines, specified as an antenna-pair tuple.

    vis : nested dict of array_like
        Nested dictionary containing visibility data. The structure is defined
        as: `vis[baseline][pol][integration, chan]`, where `integration` is
        the index of a time sample and `chan` is the index of a frequency
        channel.

    pol : str
        Which polarization to plot from the `vis` dict.

    integration : int, optional
        Which time integration to plot from the `vis` dict. Default: 10.

    chan : int, optional
        Which frequency channel to plot from the `vis` dict. Default: 500

    norm : bool, optional
        Whether to normalize each point by its absolute value. Default: False.

    cursor : bool, optional
        Whether to include an interactive cursor label in the plot.
        Default: True

    save : str, optional
        If specified, the filename to save the plot to. Default: None

    colors : list of str, optional
        List of colors to cycle through.
        Default: None (will use a default list).

    symbols : list of str, optional
        List of symbols to cycle through.
        Default: None (will use a default list).

    ex_ants : list, optional
        List of antennas to skip plotting. Default: [].

    title : str, optional
        Figure title. Default: ''.
    """
    import pylab as plt

    # Set default values for colors and symbols
    if not colors:
        colors = ["#006BA4", "#FF7F0E", "#2CA02C", "#D61D28", "#9467BD",
                  "#8C564B", "#E377C2", "#7F7F7F", "#BCBD22", "#17BECF"]
    if not symbols:
        symbols = ["o", "v", "^", "<", ">", "*"]
    points = []
    sym = []
    col = []
    bl = []
    ngps = len(reds)
    if save:
        plt.clf()
        plt.cla()

    # Loop over redundant groups
    for i, gp in enumerate(reds):
        c = colors[i%len(colors)]
        s = symbols[i/len(colors)]
        for r in gp:
            if np.any([ant in r for ant in ex_ants]): continue
            try:
                points.append(vis[r][pol][integration,chan])
                bl.append(r)
            except(KeyError):
                points.append(np.conj(vis[r[::-1]][pol][integration,chan]))
                bl.append(r[::-1])
            sym.append(s)
            col.append(c)
    points = np.array(points)
    max_x = 0
    max_y = 0
    fig, ax = plt.subplots(nrows=1, ncols=1)

    # Loop over points
    for i, pt in enumerate(points):
        if norm:
            ax.scatter(pt.real/np.abs(pt), pt.imag/np.abs(pt), c=col[i],
                       marker=sym[i], s=50, label='{}'.format(bl[i]))
        else:
            ax.scatter(pt.real, pt.imag, c=col[i], marker=sym[i], s=50,
                       label='{}'.format(bl[i]))
            if np.abs(pt.real) > max_x: max_x = np.abs(pt.real)
            if np.abs(pt.imag) > max_y: max_y = np.abs(pt.imag)
    plt.suptitle(title)

    # Choose scale according to whether normalized
    if norm:
        plt.xlim(-1, 1)
        plt.ylim(-1, 1)
    else:
        plt.xlim(-1.1 * max_x, 1.1 * max_x)
        plt.ylim(-1.1 * max_y, 1.1 * max_y)
    plt.ylabel('imag(V)')
    plt.xlabel('real(V)')

    if cursor:
        from mpldatacursor import datacursor
        datacursor(formatter='{label}'.format)
    if save:
        plt.savefig(save)


def omni_view_gif(filenames, name='omni_movie.gif'):
    """
    Create a gif from a list of images. Uses the `imageio` library.

    Parameters
    ----------
    filenames : list
        Ordered list of full paths to images that will be added to the
        animation.

    name : str, optional
        Output filename for animation. Default: 'omni_movie.gif'.
    """
    import imageio

    images = []
    for filename in filenames:
        images.append(imageio.imread(filename))
<<<<<<< HEAD
    imageio.mimsave(name, images)
    
def plot_diff_waterfall(uvd1, uvd2, antpairpol, plot_type="all", 
                        check_metadata=True):
    """Produce waterfall plot(s) of differenced visibilities.

    Parameters
    ----------
    uvd1, uvd2 : pyuvdata.UVData
        UVData objects which store visibilities to be differenced and their
        associated metadata. They should have the same number of frequencies,
        same baselines, and same times as each other.

    antpairpol : tuple
        Tuple specifying which baseline and polarization to use to compare 
        visibility waterfalls. See pyuvdata.UVData.get_data method docstring 
        for information on accepted tuples.
    
    plot_type : str, tuple of str, or list of str, optional
        Which spaces to use for investigating differences. Available options 
        are as follows: time and frequency ('time_vs_freq'); time and delay 
        ('time_vs_dly'); fringe rate and frequency ('fr_vs_freq'); fringe 
        rate and delay ('fr_vs_dly'). Default is to use all plot types.
    
    check_metadata : bool, optional
        Whether to check that the metadata for `uvd1` and `uvd2` match.
        See ``utils.check_uvd_pair_metadata`` docstring for details on 
        how the metadata are compared. If `check_metadata` is set to 
        False, but the metadata don't agree, then the plotter may or 
        may not error out, depending on how the metadata disagree. 
        Default behavior is to check the metadata.

    """
    # check that metadata agrees, unless specified otherwise
    if check_metadata:
        utils.check_uvd_pair_metadata(uvd1, uvd2)

    # get visibility data
    vis1 = uvd1.get_data(antpairpol)
    vis2 = uvd2.get_data(antpairpol)

    # get important metadata
    times = np.unique(uvd1.time_array) # days
    lsts = np.unique(uvd1.lst_array) # radians
    freqs = uvd1.freq_array[0] # choose 0th spectral window; Hz

    # import astropy.units for conversion from days to seconds
    import astropy.units as u
    frs = utils.fourier_freqs(times * u.day.to('s')) # Hz
    dlys = utils.fourier_freqs(freqs) # s

    # make dictionary of plotting parameters; keys chosen for ease-of-use
    plot_params = {"time" : lsts, 
                   "freq" : freqs / 1e6, # MHz
                   "fr" : frs * 1e3, # mHz
                   "dly" : dlys * 1e9, # ns
                   }

    # make some axis labels; use LST instead of time b/c time is clunky
    labels = {"time" : "LST [radians]",
              "freq" : "Frequency [MHz]",
              "fr" : "Fringe Rate [mHz]",
              "dly" : "Delay [ns]",
              }

    # map plot types to transforms needed
    plot_types = {"time_vs_freq" : lambda data : data, # do nothing
                  "time_vs_dly" : lambda data : utils.FFT(data, 1), # FFT in freq
                  "fr_vs_freq" : lambda data : utils.FFT(data, 0), # FFT in time
                  "fr_vs_dly" : lambda data : utils.FFT(utils.FFT(data, 0), 1), # both
                  }

    # convert plot type to tuple
    if isinstance(plot_type, str):
        plot_type = tuple(plot_types.keys()) if plot_type == "all" else (plot_type,)

    # check that chosen plot type(s) OK
    assert all([plot in plot_types.keys() for plot in plot_type]), \
            "Please ensure the plot type chosen is supported. The supported " \
            "types are : {types}".format(types=list(plot_types.keys()))

    # now make a dictionary of the transformed visibilities
    visibilities = {plot : {label : xform(vis)
                            for label, vis in zip(("vis1", "vis2"), (vis1, vis2))}
                            for plot, xform in plot_types.items()
                            if plot in plot_type} # but only use desired transforms


    # import matplotlib, setup the figure
    import matplotlib.pyplot as plt
    figsize = (4 * 3, 3 * len(plot_type)) # (4,3) figsize for each plot
    fig = plt.figure(figsize=figsize)
    axes = fig.subplots(len(plot_type), 3)
    axes = [axes,] if len(axes.shape) == 1 else axes # avoid bug for single row
    axes[0][0].set_title("Amplitude Difference", fontsize=12)
    axes[0][1].set_title("Phase Difference", fontsize=12)
    axes[0][2].set_title("Amplitude of Complex Difference", fontsize=12)

    # helper function for getting the extent of axes
    extent = lambda xvals, yvals : (xvals[0], xvals[-1], yvals[-1], yvals[0])

    # loop over items in visibilities and plot them
    for i, item in enumerate(visibilities.items()):
        # extract visibilities, get diffs
        visA, visB = item[1].values()
        diffs = (utils.diff(visA, visB, 'abs'), 
                 utils.diff(visA, visB, 'phs'),
                 utils.diff(visA, visB, 'complex'))

        # extract parameters
        ykey, xkey = item[0].split("_vs_") # keys for choosing parameters
        xvals, yvals = plot_params[xkey], plot_params[ykey]

        # get labels
        xlabel, ylabel = labels[xkey], labels[ykey]

        # plot stuff
        for ax, diff in zip(axes[i], diffs):
            # set labels
            ax.set_xlabel(xlabel, fontsize=12)
            ax.set_ylabel(ylabel, fontsize=12)

            # plot waterfall and add a colorbar
            fig.sca(ax)
            cax = waterfall(diff, mode="real", cmap='viridis', 
                            extent=extent(xvals, yvals))
            fig.colorbar(cax)

    return fig

def plot_diff_uv(uvd1, uvd2, pol=None, check_metadata=True, bins=50):
    """Summary plot for difference between visibilities.

    This function produces three plots which summarize the differences 
    between the data arrays in `uvd1` and `uvd2`. Each summary plot is 
    shown in a regridded uv-plane, with a resolution set by the `bins` 
    parameter. This function uses ``scipy.stats.binned_statistic_2d`` 
    to perform a complex average in the uv-plane for each visibility 
    array before performing any further operations. After taking the 
    complex average in the uv-plane, the following plots are produced: 
    first, the difference of the amplitudes of each array; second, the 
    difference of the phases of each array; third, the amplitude of the 
    complex difference of the visibility arrays.

    Parameters
    ----------
    uvd1, uvd2 : pyuvdata.UVData
        Input UVData objects which contain the visibilities to be differenced 
        and any relevant metadata.

    pol : str, None, optional
        String specifying which polarization to be used. Must be one of the
        polarizations listed in the UVData.get_pols() method for both
        `uvd1` and `uvd2`. Default is to use the 0th polarization.

    check_metadata : bool, optional
        Whether to check that the metadata for `uvd1` and `uvd2` match.
        See ``utils.check_uvd_pair_metadata`` docstring for details on 
        how the metadata are compared. If `check_metadata` is set to 
        False, but the metadata don't agree, then the plotter may or 
        may not error out, depending on how the metadata disagree. 
        Default behavior is to check the metadata.

    bins : int, optional
        Number of bins to use for regridding the u and v arrays.

    """
    # check the metadata unless instructed otherwise
    if check_metadata:
        utils.check_uvd_pair_metadata(uvd1, uvd2)

    # convert polarization to index
    pol = 0 if pol is None else uvd1.get_pols().index(pol)

    # load in relevant metadata
    bl_vecs = uvd1.uvw_array
    freqs = uvd1.freq_array[0]

    # import astropy constants to convert freq to wavelength
    from astropy.constants import c
    wavelengths = c.value / freqs

    # get uvw vectors; shape = (Nfreq, Nblts, 3)
    uvw_vecs = np.array([bl_vecs / wavelength for wavelength in wavelengths])
    
    # reshape uvw vectors to (Nblts, Nfreq, 3)
    uvw_vecs = np.swapaxes(uvw_vecs, 0, 1)

    # get the u and v arrays, flattened
    uvals, vvals = uvw_vecs[:,:,0].flatten(), uvw_vecs[:,:,1].flatten()

    # get the regridded u and v arrays' bin edges
    u_regrid = np.linspace(uvals.min(), uvals.max(), bins+1)
    v_regrid = np.linspace(vvals.min(), vvals.max(), bins+1)

    # make an alias for regridding an array and taking the complex mean
    # this also takes the transpose so that axis0 is along the v-axis
    bin_2d = lambda arr : binned_statistic_2d(
                            uvals, vvals, arr, statistic='mean', 
                            bins=[u_regrid, v_regrid])[0].T

    # regrid the visibilities
    # need to do real/imag separately or information is lost
    vis1 = uvd1.data_array[:,0,:,pol].flatten()
    vis2 = uvd2.data_array[:,0,:,pol].flatten()
    vis1 = bin_2d(vis1.real) + 1j*bin_2d(vis1.imag)
    vis2 = bin_2d(vis2.real) + 1j*bin_2d(vis2.imag)

    # calculate differences of amplitudes and phases as masked arrays
    absdiff_ma = utils.diff(vis1, vis2, "abs")
    phsdiff_ma = utils.diff(vis1, vis2, "phs")
    cabsdiff_ma = utils.diff(vis1, vis2, "complex")

    # make the arrays into proper masked arrays
    mask = lambda arr : np.ma.MaskedArray(arr, np.isnan(arr))
    absdiff_ma = mask(absdiff_ma)
    phsdiff_ma = mask(phsdiff_ma)
    cabsdiff_ma = mask(cabsdiff_ma)

    # remove nans so that the data can actually be normalized
    unnan = lambda arr : arr[np.where(np.logical_not(np.isnan(arr)))]
    absdiff = unnan(absdiff_ma)
    phsdiff = unnan(phsdiff_ma)
    cabsdiff = unnan(cabsdiff_ma)

    # import matplotlib to  set things up and make the plot
    import matplotlib.pyplot as plt
    
    # get norms for generating colormaps for difference arrays
    absnorm = plt.cm.colors.SymLogNorm(0.1, vmin=absdiff.min(), vmax=absdiff.max())
    phsnorm = plt.cm.colors.Normalize(vmin=phsdiff.min(), vmax=phsdiff.max())
    cabsnorm = plt.cm.colors.LogNorm(vmin=cabsdiff.min(), vmax=cabsdiff.max())

    # setup the figure
    fig = plt.figure(figsize=(15,4.5))
    axes = fig.subplots(1,3)
    
    # add labels
    for ax, label in zip(axes, ("Amplitude", "Phase", "Amplitude of Complex")):
        ax.set_xlabel(r'$u$', fontsize=12)
        ax.set_ylabel(r'$v$', fontsize=12)
        ax.set_title(" ".join([label, "Difference"]), fontsize=12)

    extent = (uvals.min(), uvals.max(), vvals.max(), vvals.min())
    plot_iterable = zip(axes, 
                        (absdiff_ma, phsdiff_ma, cabsdiff_ma), 
                        (absnorm, phsnorm, cabsnorm))
    for ax, diff, norm in plot_iterable:
        cax = ax.imshow(diff, norm=norm, aspect="auto", 
                        cmap='viridis', extent=extent)
        fig.sca(ax)
        fig.colorbar(cax)

    return fig
=======
    imageio.mimsave(name, images)
>>>>>>> 90c6f598
<|MERGE_RESOLUTION|>--- conflicted
+++ resolved
@@ -469,7 +469,6 @@
     images = []
     for filename in filenames:
         images.append(imageio.imread(filename))
-<<<<<<< HEAD
     imageio.mimsave(name, images)
     
 def plot_diff_waterfall(uvd1, uvd2, antpairpol, plot_type="all", 
@@ -723,7 +722,4 @@
         fig.sca(ax)
         fig.colorbar(cax)
 
-    return fig
-=======
-    imageio.mimsave(name, images)
->>>>>>> 90c6f598
+    return fig